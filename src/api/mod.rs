--- conflicted
+++ resolved
@@ -750,13 +750,7 @@
                 v.iter()
                     .map(|sn| match sn {
                         models::StationDokumenteInner::Dokument(d) => {
-<<<<<<< HEAD
-                            models::StationDokumenteInner::Dokument(Box::new(
-                                d.with_round_timestamps(),
-                            ))
-=======
                             models::StationDokumenteInner::Dokument(d.with_round_timestamps())
->>>>>>> 98bfb356
                         }
                         x => x.clone(),
                     })
@@ -767,11 +761,7 @@
                 .iter()
                 .map(|sn| match sn {
                     models::StationDokumenteInner::Dokument(d) => {
-<<<<<<< HEAD
-                        models::StationDokumenteInner::Dokument(Box::new(d.with_round_timestamps()))
-=======
                         models::StationDokumenteInner::Dokument(d.with_round_timestamps())
->>>>>>> 98bfb356
                     }
                     x => x.clone(),
                 })
@@ -802,13 +792,7 @@
                 v.iter()
                     .map(|sn| match sn {
                         models::StationDokumenteInner::Dokument(d) => {
-<<<<<<< HEAD
-                            models::StationDokumenteInner::Dokument(Box::new(
-                                d.with_round_timestamps(),
-                            ))
-=======
                             models::StationDokumenteInner::Dokument(d.with_round_timestamps())
->>>>>>> 98bfb356
                         }
                         x => x.clone(),
                     })
