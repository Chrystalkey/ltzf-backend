--- conflicted
+++ resolved
@@ -176,15 +176,12 @@
         header_params: &models::VorgangGetByIdHeaderParams,
         path_params: &models::VorgangGetByIdPathParams,
     ) -> Result<VorgangGetByIdResponse> {
-<<<<<<< HEAD
-=======
         // TODO: find a better way to handle admin-only info for every object
         // in the past this was done by optional authentication, but that
         // turned out not to neatly fit into the oapi spec.
         // for now this is just a disabled feature
         let claims = (APIScope::Collector, 0);
 
->>>>>>> 98bfb356
         let mut tx = self.sqlx_db.begin().await?;
         let exists = sqlx::query!(
             "SELECT 1 as out FROM vorgang WHERE api_id = $1",
