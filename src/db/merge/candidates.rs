use crate::LTZFServer;
use crate::Result;
use crate::db::merge::MatchState;
use openapi::models;
use uuid::Uuid;

/// this function determines what means "matching enough".
/// 1. wenn api_id matcht
/// 2. wenn wp, typ und mindestens ein identifikator matchen
pub async fn vorgang_merge_candidates(
    model: &models::Vorgang,
    executor: impl sqlx::PgExecutor<'_>,
    srv: &LTZFServer,
) -> Result<MatchState<i32>> {
    let obj = "merged Vorgang";
    let ident_t: Vec<_> = model
        .ids
        .as_ref()
        .unwrap_or(&vec![])
        .iter()
        .map(|x| x.id.clone())
        .collect();
    let identt_t: Vec<_> = model
        .ids
        .as_ref()
        .unwrap_or(&vec![])
        .iter()
        .map(|x| srv.guard_ts(x.typ, model.api_id, obj).unwrap())
        .collect();

    let result = sqlx::query!(
        "WITH db_id_table AS (
            SELECT rel_vorgang_ident.vg_id as vg_id, identifikator as ident, vg_ident_typ.value as idt_str
            FROM vg_ident_typ, rel_vorgang_ident 
            WHERE vg_ident_typ.id = rel_vorgang_ident.typ),
	initds_vwtable AS ( --vorworte von initiativdrucksachen von stationen
			SELECT s.vg_id, d.vorwort, d.volltext FROM dokument d
				INNER JOIN rel_station_dokument rsd ON rsd.dok_id=d.id
				INNER JOIN dokumententyp dt ON dt.id=d.typ
				INNER JOIN station s ON s.id = rsd.stat_id
				WHERE rsd.stat_id=s.id
				AND (dt.value='entwurf' OR dt.value = 'preparl-entwurf')
		)

SELECT DISTINCT(vorgang.id), vorgang.api_id FROM vorgang -- gib vorgänge, bei denen
	INNER JOIN vorgangstyp vt ON vt.id = vorgang.typ
	WHERE
	vorgang.api_id = $1 OR -- entweder die API ID genau übereinstimmt (trivialer Fall) ODER
	(
	vorgang.wahlperiode = $4 AND -- wahlperiode und 
	vt.value = $5 AND            -- typ übereinstimmen und 
		(EXISTS (SELECT 1 FROM UNNEST($2::text[], $3::text[]) as eingabe(ident, typ), db_id_table WHERE  -- eine übereinstimmende ID existiert
			db_id_table.vg_id = vorgang.id AND
			eingabe.ident = db_id_table.ident AND
			eingabe.typ = db_id_table.idt_str)
		)
	);",
    model.api_id, &ident_t[..], &identt_t[..], model.wahlperiode as i32,
    srv.guard_ts(model.typ, model.api_id, obj)?)
    .fetch_all(executor).await?;

    tracing::debug!(
        "Found {} matches for Vorgang with api_id: {}",
        result.len(),
        model.api_id
    );

    Ok(match result.len() {
        0 => MatchState::NoMatch,
        1 => MatchState::ExactlyOne(result[0].id),
        _ => {
            tracing::warn!(
                "Mehrere Vorgänge gefunden, die als Kandidaten für Merge infrage kommen für den Vorgang `{}`:\n{:?}",
                model.api_id,
                result.iter().map(|r| r.api_id).collect::<Vec<_>>()
            );
            MatchState::Ambiguous(result.iter().map(|x| x.id).collect())
        }
    })
}

/// bei gleichem Vorgang => Vorraussetzung
/// 1. wenn die api_id matcht
/// 2. wenn vorgang, typ und gremium matchen und mindestens ein Dokument gleich ist
pub async fn station_merge_candidates(
    model: &models::Station,
    vorgang: i32,
    executor: impl sqlx::PgExecutor<'_>,
    srv: &LTZFServer,
) -> Result<MatchState<i32>> {
    let obj = "merged station";
    let api_id = model.api_id.unwrap_or(uuid::Uuid::now_v7());
    let dok_hash: Vec<_> = model
        .dokumente
        .iter()
        .filter(|x| matches!(x, models::StationDokumenteInner::Dokument(_)))
        .map(|x| {
            if let models::StationDokumenteInner::Dokument(d) = x {
                d.hash.clone()
            } else {
                unreachable!()
            }
        })
        .collect();
    let (gr_name, gr_wp, gr_parl) = (
        model.gremium.name.clone(),
        model.gremium.wahlperiode as i32,
        model.gremium.parlament.to_string(),
    );
    let result = sqlx::query!(
        "SELECT s.id, s.api_id FROM station s
    INNER JOIN stationstyp st ON st.id=s.typ
    INNER JOIN gremium g ON g.id=s.gr_id
    INNER JOIN parlament p ON p.id = g.parl
    WHERE s.api_id = $1 OR
    (s.vg_id = $2 AND st.value = $3 AND  -- vorgang und stationstyp übereinstimmen
    (g.name = $4 OR $4 IS NULL) AND  -- gremiumname übereinstimmt
    (p.value = $5 OR $5 IS NULL) AND  -- parlamentname übereinstimmt
    (g.wp = $6 OR $6 IS NULL) AND -- gremium wahlperiode übereinstimmt
    EXISTS (SELECT * FROM rel_station_dokument rsd
        INNER JOIN dokument d ON rsd.dok_id=d.id
        WHERE rsd.stat_id = s.id
        AND d.hash IN (SELECT str FROM UNNEST($7::text[]) blub(str))
	))",
        model.api_id,
        vorgang,
        srv.guard_ts(model.typ, api_id, obj)?,
        gr_name,
        gr_parl,
        gr_wp,
        &dok_hash[..]
    )
    .fetch_all(executor)
    .await?;
    tracing::debug!(
        "Found {} matches for Station with api_id: {}",
        result.len(),
        api_id
    );

    Ok(match result.len() {
        0 => MatchState::NoMatch,
        1 => MatchState::ExactlyOne(result[0].id),
        _ => {
            tracing::warn!(
                "Mehrere Stationen gefunden, die als Kandidaten für Merge infrage kommen für Station `{}`:\n{:?}",
                api_id,
                result.iter().map(|r| r.api_id).collect::<Vec<_>>()
            );
            MatchState::Ambiguous(result.iter().map(|x| x.id).collect())
        }
    })
}

/// wenn gleich:
/// api_id OR hash OR (typ AND drucksNr AND zp_referenz)
pub async fn dokument_merge_candidates(
    model: &models::Dokument,
    executor: impl sqlx::PgExecutor<'_>,
    srv: &LTZFServer,
) -> Result<MatchState<i32>> {
    let dids = sqlx::query!(
        "SELECT d.id FROM dokument d 
        INNER JOIN dokumententyp dt ON dt.id = d.typ 
        WHERE 
        d.hash = $1 OR
        d.api_id = $2 OR
        (d.drucksnr = $3 AND dt.value = $4 AND ($5 BETWEEN (d.zp_referenz-'12 hours'::interval) AND (d.zp_referenz+'12 hours'::interval)))",
        model.hash,
        model.api_id,
        model.drucksnr,
        srv.guard_ts(
            model.typ,
            model.api_id.unwrap_or(Uuid::nil()),
            "dok_merge_candidates"
        )?,
        model.zp_referenz
    )
    .map(|r| r.id)
    .fetch_all(executor)
    .await?;
    if dids.is_empty() {
        Ok(MatchState::NoMatch)
    } else if dids.len() == 1 {
        Ok(MatchState::ExactlyOne(dids[0]))
    } else {
        Ok(MatchState::Ambiguous(dids))
    }
}

#[cfg(test)]
mod candid_test {
    use super::*;
    use crate::api::auth;
    use crate::db::merge::MatchState;
    use crate::utils::testing::{TestSetup, generate};
    use axum::http::Method;
    use axum_extra::extract::{CookieJar, Host};
    use chrono::DateTime;
    use openapi::apis::data_administration_vorgang::{
        DataAdministrationVorgang, VorgangIdPutResponse,
    };
    use openapi::models;

    #[tokio::test]
    async fn vorgang_test() {
        let setup = TestSetup::new("test_vorgang_candidates").await;
        let srv = &setup.server;

        let vgs: Vec<_> = (0..7).map(|i| generate::random::vorgang(i)).collect();
        // insert vorgang 1,2,3, ...
        for vg in vgs.iter() {
            let r = srv
                .vorgang_id_put(
                    &Method::PUT,
                    &Host("localhost".to_string()),
                    &CookieJar::new(),
                    &(auth::APIScope::Admin, 1),
                    &models::VorgangIdPutPathParams {
                        vorgang_id: vg.api_id,
                    },
                    vg,
                )
                .await
                .unwrap();
            assert!(matches!(r, VorgangIdPutResponse::Status201_Created { .. }));
        }
        let mut tx = srv.sqlx_db.begin().await.unwrap();
        // check wether all conditions are "enough" to find a specific station
        let mod_v0 = models::Vorgang {
            api_id: uuid::Uuid::nil(),
            ..vgs[0].clone()
        };
        // matching on exactly one if only differing el is the api_id
        let candidate = super::vorgang_merge_candidates(&mod_v0, &mut *tx, &srv)
            .await
            .unwrap();
        assert!(matches!(candidate, MatchState::ExactlyOne(_)));
        // check wether insufficient uniqueness conditions yield appropriate results:
        // no match for something not in the db
        let candidate =
            super::vorgang_merge_candidates(&generate::default_vorgang(), &mut *tx, &srv)
                .await
                .unwrap();
        assert!(matches!(candidate, MatchState::NoMatch));

        // ambiguous match for ambiguous conditions
        let double_vg = models::Vorgang {
            api_id: Uuid::nil(), // different UUID, but same other criteria
            ..vgs[0].clone()
        };
        let ins = srv
            .vorgang_id_put(
                &Method::PUT,
                &Host("localhost".to_string()),
                &CookieJar::new(),
                &(auth::APIScope::Admin, 1),
                &models::VorgangIdPutPathParams {
                    vorgang_id: double_vg.api_id,
                },
                &double_vg,
            )
            .await
            .unwrap();
        assert!(matches!(
            ins,
            VorgangIdPutResponse::Status201_Created { .. }
        ));

        let candidates = super::vorgang_merge_candidates(&double_vg, &mut *tx, srv).await;
        assert!(matches!(candidates, Ok(MatchState::Ambiguous(_))));
        setup.teardown().await;
    }
    #[tokio::test]
    async fn station_test() {
        let setup = TestSetup::new("test_station_candidates").await;
        let srv = &setup.server;
<<<<<<< HEAD
=======

>>>>>>> 98bfb356
        setup.teardown().await;
    }
    #[tokio::test]
    async fn dokument_test() {
        let setup = TestSetup::new("test_dokument_candidates").await;
        let srv = &setup.server;
<<<<<<< HEAD
        let vgs = vec![
            models::Vorgang {
                stationen: vec![models::Station {
                    dokumente: vec![models::StationDokumenteInner::Dokument(Box::new(
                        generate::random::dokument(0),
                    ))],
=======
        let vgs = [
            models::Vorgang {
                stationen: vec![models::Station {
                    dokumente: vec![models::StationDokumenteInner::Dokument(
                        generate::random::dokument(0),
                    )],
>>>>>>> 98bfb356
                    ..generate::random::station(0)
                }],
                ..generate::random::vorgang(0)
            },
            generate::random::vorgang(1),
            generate::random::vorgang(2),
            generate::random::vorgang(3),
            generate::random::vorgang(4),
            generate::random::vorgang(5),
            generate::random::vorgang(6),
        ];
        // insert vorgang 1,2,3, ...
        for vg in vgs.iter() {
            let r = srv
                .vorgang_id_put(
                    &Method::PUT,
                    &Host("localhost".to_string()),
                    &CookieJar::new(),
                    &(auth::APIScope::Admin, 1),
                    &models::VorgangIdPutPathParams {
                        vorgang_id: vg.api_id,
                    },
                    vg,
                )
                .await
                .unwrap();
            assert!(matches!(r, openapi::apis::data_administration_vorgang::VorgangIdPutResponse::Status201_Created { .. }));
        }
        let mut tx = srv.sqlx_db.begin().await.unwrap();
        let test_docs = [
            // by api_id
            models::Dokument {
                hash: "91843918479182471".to_string(),
                drucksnr: Some("123/1241204".to_string()),
                zp_referenz: DateTime::parse_from_rfc3339("2025-09-17T12:12:14Z")
                    .unwrap()
                    .to_utc(),
                typ: models::Doktyp::Antwort,
                ..generate::random::dokument(0)
            },
            // by hash
            models::Dokument {
                api_id: Some(uuid::Uuid::now_v7()),
                drucksnr: Some("123/1241204".to_string()),
                zp_referenz: DateTime::parse_from_rfc3339("2025-09-17T12:12:14Z")
                    .unwrap()
                    .to_utc(),
                typ: models::Doktyp::Antwort,
                ..generate::random::dokument(0)
            },
            // by typ, refts, drucksnr
            models::Dokument {
                api_id: Some(uuid::Uuid::now_v7()),
                hash: "91843918479182471".to_string(),
                ..generate::random::dokument(0)
            },
        ];
        for (i, d) in test_docs.iter().enumerate() {
            let r = dokument_merge_candidates(&d, &mut *tx, &srv).await.unwrap();
            assert!(
                matches!(r, MatchState::ExactlyOne(_)),
                "Dok {} was {:?}",
                i,
                r
            );
        }
        // no matching identifiers
        let fail = models::Dokument {
            api_id: Some(uuid::Uuid::now_v7()),
            hash: "91843918479182471".to_string(),
            drucksnr: Some("123/1241204".to_string()),
            zp_referenz: DateTime::parse_from_rfc3339("2025-09-17T12:12:14Z")
                .unwrap()
                .to_utc(),
            typ: models::Doktyp::Antwort,
            ..generate::random::dokument(0)
        };
        let r = dokument_merge_candidates(&fail, &mut *tx, &srv)
            .await
            .unwrap();
        assert!(matches!(r, MatchState::NoMatch));
        setup.teardown().await;
    }
}<|MERGE_RESOLUTION|>--- conflicted
+++ resolved
@@ -275,31 +275,19 @@
     async fn station_test() {
         let setup = TestSetup::new("test_station_candidates").await;
         let srv = &setup.server;
-<<<<<<< HEAD
-=======
-
->>>>>>> 98bfb356
+
         setup.teardown().await;
     }
     #[tokio::test]
     async fn dokument_test() {
         let setup = TestSetup::new("test_dokument_candidates").await;
         let srv = &setup.server;
-<<<<<<< HEAD
-        let vgs = vec![
-            models::Vorgang {
-                stationen: vec![models::Station {
-                    dokumente: vec![models::StationDokumenteInner::Dokument(Box::new(
-                        generate::random::dokument(0),
-                    ))],
-=======
         let vgs = [
             models::Vorgang {
                 stationen: vec![models::Station {
                     dokumente: vec![models::StationDokumenteInner::Dokument(
                         generate::random::dokument(0),
                     )],
->>>>>>> 98bfb356
                     ..generate::random::station(0)
                 }],
                 ..generate::random::vorgang(0)
